<<<<<<< HEAD
# app.py
from __future__ import annotations

import os, base64, time, math, traceback
from dataclasses import dataclass, field
from pathlib import Path
from typing import Any, Dict, List, Optional, Tuple
import json
from datetime import datetime
=======
from dotenv import load_dotenv
load_dotenv()

import os, base64, time, math, traceback, requests
from dataclasses import dataclass, field
from pathlib import Path
from typing import Any, Dict, List, Optional, Tuple
>>>>>>> 6de1e35d

import cv2, numpy as np, yaml
from flask import Flask, render_template
from flask_socketio import SocketIO, emit

<<<<<<< HEAD
# ---- local modules you already have ----
=======
>>>>>>> 6de1e35d
from pose_backend.mediapipe_engine import PoseEngine
from pose_backend.schemas import MetricsOut
from pose_backend.utils import valid_keypoints
from trackers.arms import ArmsTracker
from trackers.sit_to_stand import SitStandTracker
from trackers.march import MarchTracker
from services.session_store import SessionStore

<<<<<<< HEAD
# --------------------- Config ---------------------
=======
# ---------------------- Config ----------------------
>>>>>>> 6de1e35d
ROOT = Path(__file__).parent.resolve()
cfg_path = ROOT / "config" / "settings.yaml"
cfg = yaml.safe_load(open(cfg_path, "r", encoding="utf-8")) if cfg_path.exists() else {}
cfg.setdefault("model", {}).setdefault("mediapipe", {"detection_conf": 0.5, "tracking_conf": 0.5})
cfg.setdefault("confidence", {}).setdefault("min_visibility", 0.5)
cfg.setdefault("metrics", {}).setdefault("asymmetry_warn", 0.25)
cfg.setdefault("metrics", {}).setdefault("trunk_lean_warn_deg", 30)
cfg.setdefault("server", {}).setdefault("host", "0.0.0.0")
cfg["server"]["port"] = int(os.getenv("PORT", cfg["server"].get("port", 8000)))

<<<<<<< HEAD
# --------------------- Flask/SocketIO ---------------------
=======
# ------------ Flask/SocketIO -------------
>>>>>>> 6de1e35d
app = Flask(
    __name__,
    template_folder=str(ROOT / "web" / "templates"),
    static_folder=str(ROOT / "web" / "static"),
    static_url_path="/static",
)
app.config["SECRET_KEY"] = os.getenv("SECRET_KEY") or os.urandom(24).hex()
socketio = SocketIO(app, cors_allowed_origins="*")

<<<<<<< HEAD
# --------------------- Engines/Trackers ---------------------
=======
def resolve_env_vars(config_services):
    for service in config_services.values():
        for field in ["key", "url"]:
            if field in service and service[field].isupper():
                # Looks up variable from .env/environment
                service[field] = os.getenv(service[field], "")
resolve_env_vars(cfg["services"])

# ------------ Engines/Trackers -------------
>>>>>>> 6de1e35d
pose_engine = PoseEngine(cfg)
trackers = {
    "arms":  ArmsTracker(cfg),
    "sit":   SitStandTracker(cfg),
    "march": MarchTracker(cfg),
}
session_store = SessionStore(persist_dir=str(ROOT / ".sessions"))

# ===================== REP-BASED Protocol =====================

@dataclass
class Step:
    name: str
    mode: str               # "arms" | "sit" | "march"
    target_reps: int
    th: Dict[str, float]    # thresholds per step
    hint: str

@dataclass
class RepRecord:
    t: float
    metrics: Dict[str, Any]

@dataclass
class RepProtocol:
    steps: List[Step]
    active: bool = False
    step_idx: int = 0
    reps_done: int = 0
    phase: str = "idle"      # "idle" | "up" | "down" | "stand" | "sit" | "done"
    cur_peak: Dict[str, float] = field(default_factory=dict)
    records: Dict[str, List[RepRecord]] = field(default_factory=dict)
    started_at: float = 0.0
    last_change_t: float = 0.0
    rep_cooldown_t: float = 0.0

    # smoothing (for Sit↔Stand)
    ema_Lk: Optional[float] = None
    ema_Rk: Optional[float] = None
    ema_nhip: Optional[float] = None  # normalized hip height (0 at shoulders, 1 at ankles)

    # tempo constraints (seconds)
    min_up_time: float = 0.7
    min_down_time: float = 0.6
    rep_cooldown: float = 0.35

    def start(self) -> Dict[str, Any]:
        self.active = True
        self.step_idx = 0
        self.reps_done = 0
        self.phase = "idle"
        self.cur_peak = {}
        self.records = {s.name: [] for s in self.steps}
        self.started_at = time.time()
        self.last_change_t = self.started_at
        self.rep_cooldown_t = 0.0
        self.ema_Lk = self.ema_Rk = self.ema_nhip = None
        return self.state(first_hint=True)

    def next_step(self) -> Dict[str, Any]:
        self.reps_done = 0
        self.phase = "idle"
        self.cur_peak = {}
        self.last_change_t = time.time()
        self.rep_cooldown_t = 0.0
        self.ema_Lk = self.ema_Rk = self.ema_nhip = None
        if self.step_idx < len(self.steps) - 1:
            self.step_idx += 1
        return self.state(first_hint=True)

    def stop(self) -> Dict[str, Any]:
        self.active = False
        return {"active": False, "done": True, "report": self.report()}

    def finished(self) -> bool:
        return self.active is False

    def state(self, *, first_hint: bool=False, extra_hint: Optional[str]=None) -> Dict[str, Any]:
        s = self.steps[self.step_idx]
        hint = extra_hint or (s.hint if (first_hint or self.phase=="idle") else None)
        return {
            "active": self.active,
            "step_idx": self.step_idx,
            "step_name": s.name,
            "expected_mode": s.mode,
            "reps_done": self.reps_done,
            "target_reps": s.target_reps,
            "phase": self.phase,
            "hint": hint,
        }

    # ------------ Public update ------------
    def update(self, metrics: Dict[str, Any], current_mode: str, kps: Dict[str, Tuple[float,float,float,float]]) -> Dict[str, Any]:
        """Update with latest metrics + raw keypoints.
        Gating: only count reps if the expected mode is active.
        """
        if not self.active:
            return self.state()

        step = self.steps[self.step_idx]
        if current_mode != step.mode:
            return self.state(extra_hint=f"Switching to {step.mode}…")

        now = time.time()
        in_cd = (now - self.rep_cooldown_t) < self.rep_cooldown

        if step.name.startswith("Arm Raise"):
            self._rep_arm_raise(step, metrics, now, in_cd)
        elif step.name.startswith("Elbow Flexion"):
            self._rep_elbow_flex(step, metrics, now, in_cd)
        elif step.name.startswith("Sit ↔ Stand"):
            # NEW: robust, viewpoint-invariant sit/stand using normalized hip height + knee fallback
            self._rep_sit_stand_robust(step, metrics, kps, now, in_cd)
        elif step.name.startswith("March"):
            self._rep_march(step, metrics, now, in_cd)

        # Auto-advance
        if self.reps_done >= step.target_reps and self.phase != "done":
            self.phase = "done"
            return self.state(extra_hint="Great! Moving to the next exercise…")

        if self.phase == "done" and self.reps_done >= step.target_reps:
            if self.step_idx < len(self.steps) - 1:
                return self.next_step()
            else:
                self.stop()
                return {"active": False, "done": True, "report": self.report()}

        return self.state()

    # ------------ Helpers ------------
    @staticmethod
    def _ok(v):
        return (v is not None) and (not (isinstance(v, float) and math.isnan(v)))

    def _ema(self, prev: Optional[float], new: float, alpha: float = 0.25) -> float:
        return new if prev is None else (alpha * new + (1 - alpha) * prev)

    def _enforce_tempo(self, now: float, min_secs: float) -> bool:
        return (now - self.last_change_t) >= min_secs

    # ------------ Rep logic ------------
    def _rep_arm_raise(self, step: Step, m: Dict[str, Any], now: float, in_cd: bool):
        up = step.th["shoulder_up"]; down = step.th["shoulder_down"]
        L = m.get("L_shoulder_deg"); R = m.get("R_shoulder_deg")
        if not self._ok(L) or not self._ok(R): return

        self.cur_peak["L_sh_max"] = max(self.cur_peak.get("L_sh_max", 0.0), float(L))
        self.cur_peak["R_sh_max"] = max(self.cur_peak.get("R_sh_max", 0.0), float(R))

        if (self.phase in ("idle","down")) and (L > up and R > up) and self._enforce_tempo(now, self.min_up_time):
            self.phase = "up"; self.last_change_t = now
        elif (self.phase == "up") and (L < down and R < down) and (not in_cd) and self._enforce_tempo(now, self.min_down_time):
            rec = {
                "max_L_shoulder_deg": round(self.cur_peak.get("L_sh_max", 0), 1),
                "max_R_shoulder_deg": round(self.cur_peak.get("R_sh_max", 0), 1),
                "shoulder_asymmetry": m.get("shoulder_asymmetry"),
            }
            self.records[step.name].append(RepRecord(time.time(), rec))
            self.reps_done += 1
            self.phase = "down"; self.cur_peak = {}
            self.rep_cooldown_t = now; self.last_change_t = now

    def _rep_elbow_flex(self, step: Step, m: Dict[str, Any], now: float, in_cd: bool):
        bent = step.th["elbow_bent"]; straight = step.th["elbow_straight"]
        L = m.get("L_elbow_deg"); R = m.get("R_elbow_deg")
        if not self._ok(L) or not self._ok(R): return

<<<<<<< HEAD
        self.cur_peak["L_elb_min"] = min(self.cur_peak.get("L_elb_min", 180.0), float(L))
        self.cur_peak["R_elb_min"] = min(self.cur_peak.get("R_elb_min", 180.0), float(R))

        if (self.phase in ("idle","down")) and (L < bent and R < bent) and self._enforce_tempo(now, self.min_up_time):
            self.phase = "up"; self.last_change_t = now
        elif (self.phase == "up") and (L > straight and R > straight) and (not in_cd) and self._enforce_tempo(now, self.min_down_time):
            rec = {
                "min_L_elbow_deg": round(self.cur_peak.get("L_elb_min", 180), 1),
                "min_R_elbow_deg": round(self.cur_peak.get("R_elb_min", 180), 1),
                "elbow_asymmetry": m.get("elbow_asymmetry"),
            }
            self.records[step.name].append(RepRecord(time.time(), rec))
            self.reps_done += 1
            self.phase = "down"; self.cur_peak = {}
            self.rep_cooldown_t = now; self.last_change_t = now

    # ---------- NEW robust Sit↔Stand ----------
    def _rep_sit_stand_robust(
        self, step: Step, m: Dict[str, Any],
        kps: Dict[str, Tuple[float,float,float,float]], now: float, in_cd: bool
    ):
        """
        Viewpoint-invariant detection:
        - Primary signal: normalized hip height nhip = (hip_y - shoulder_y) / (ankle_y - shoulder_y).
          Standing -> hips higher (nhip smaller, ~0.45–0.62). Sitting -> hips lower (nhip bigger, ~0.74–0.95).
        - Fallback: knee angles (standing >=168°, sitting <=140°).
        - Uses EMA smoothing + hysteresis + hold times.
        Works even if user is side-on or chair is off-center.
        """
        def pick(names):
            pts = []
            for nm in names:
                if nm in kps:
                    x,y,z,v = kps[nm]
                    if v is None or (isinstance(v,float) and math.isnan(v)) or v < 0.35:
                        continue
                    pts.append((x,y))
            if not pts: return None
            xs = [p[0] for p in pts]; ys = [p[1] for p in pts]
            return (sum(xs)/len(xs), sum(ys)/len(ys))

        # Key anchors (use any visible side)
        sh = pick(["left_shoulder","right_shoulder"])
        hip = pick(["left_hip","right_hip"])
        ank = pick(["left_ankle","right_ankle","left_heel","right_heel"])
        if not (sh and hip and ank):
            # fallback entirely to knee angles if hips/shoulders/ankles not all visible
            Lk = m.get("L_knee_deg"); Rk = m.get("R_knee_deg")
            if not self._ok(Lk) or not self._ok(Rk): return
            standing = (Lk >= 168 and Rk >= 168)
            sitting  = (Lk <= 140 and Rk <= 140)
        else:
            xS,yS = sh; xH,yH = hip; xA,yA = ank
            # protect against degenerate division
            denom = (yA - yS)
            if abs(denom) < 1e-3: return
            nhip_raw = (yH - yS) / denom  # normalized 0..1 from shoulders->ankles (image y increases downward)
            self.ema_nhip = self._ema(self.ema_nhip, float(nhip_raw), alpha=0.25)
            nhip = self.ema_nhip

            # knee smoothing too (optional)
            Lk = m.get("L_knee_deg"); Rk = m.get("R_knee_deg")
            if self._ok(Lk): self.ema_Lk = self._ema(self.ema_Lk, float(Lk))
            if self._ok(Rk): self.ema_Rk = self._ema(self.ema_Rk, float(Rk))
            Lk_s = self.ema_Lk if self.ema_Lk is not None else Lk
            Rk_s = self.ema_Rk if self.ema_Rk is not None else Rk

            # Hysteresis thresholds (tuneable)
            STAND_MAX = 0.62   # nhip <= this => standing
            SIT_MIN   = 0.74   # nhip >= this => sitting

            standing_sig = (nhip is not None) and (nhip <= STAND_MAX)
            sitting_sig  = (nhip is not None) and (nhip >= SIT_MIN)

            # Knee confirmation (if available) to increase robustness
            knee_stand = (self._ok(Lk_s) and self._ok(Rk_s) and Lk_s >= 165 and Rk_s >= 165)
            knee_sit   = (self._ok(Lk_s) and self._ok(Rk_s) and Lk_s <= 145 and Rk_s <= 145)

            # Final state using OR with knee confirmation (any one strong signal is enough)
            standing = bool(standing_sig or knee_stand)
            sitting  = bool(sitting_sig  or knee_sit)

        # Phase machine: sit -> stand -> sit
        if self.phase in ("idle","sit","down"):
            if sitting:
                self.phase = "sit"
            if standing and self._enforce_tempo(now, self.min_up_time):
                self.phase = "stand"; self.last_change_t = now

        elif self.phase == "stand":
            # require proper return to sit with tempo + cooldown
            if sitting and (not in_cd) and self._enforce_tempo(now, self.min_down_time):
                rec = {
                    "trunk_lean_avg_deg": float(m.get("trunk_lean_deg") or 0.0),
                    "stood_fully": True
                }
                self.records[step.name].append(RepRecord(time.time(), rec))
                self.reps_done += 1
                self.phase = "sit"
                self.rep_cooldown_t = now
                self.last_change_t = now

    def _rep_march(self, step: Step, m: Dict[str, Any], now: float, in_cd: bool):
        Lk = m.get("L_knee_deg"); Rk = m.get("R_knee_deg")
        if not self._ok(Lk) or not self._ok(Rk): return
        left_up  = (Lk < 140)
        right_up = (Rk < 140)
        if (self.phase in ("idle","down")) and (left_up or right_up) and self._enforce_tempo(now, 0.2):
            self.phase = "up"; self.last_change_t = now
            self._which_up = "L" if left_up else "R"
        elif (self.phase == "up") and (not left_up and not right_up) and (not in_cd) and self._enforce_tempo(now, 0.2):
            self.records[step.name].append(RepRecord(time.time(), {"step": self._which_up}))
            self.reps_done += 1
            self.phase = "down"
            self.rep_cooldown_t = now; self.last_change_t = now

    # ------------ Report ------------
    def report(self) -> Dict[str, Any]:
        def avg(arr):
            arr = [float(x) for x in arr if isinstance(x,(int,float))]
            return float(sum(arr)/max(1,len(arr)))
        per_step = {}
        score = 0.0
        weights = {
            "Arm Raise (3 slow reps)": 0.4,
            "Elbow Flexion (3 slow reps)": 0.2,
            "Sit ↔ Stand (3 reps)": 0.25,
            "March in Place (10 steps)": 0.15
        }

        arm = [r.metrics for r in self.records.get("Arm Raise (3 slow reps)", [])]
        if arm:
            asym = [abs(x.get("shoulder_asymmetry") or 0.0) for x in arm]
            s = max(0.0, 1.0 - avg(asym)); score += s*weights["Arm Raise (3 slow reps)"]
            per_step["Arm Raise (3 slow reps)"] = {"avg_asymmetry": round(avg(asym),2), "score_0_1": round(s,2), "reps": arm}

        elb = [r.metrics for r in self.records.get("Elbow Flexion (3 slow reps)", [])]
        if elb:
            asym = [abs(x.get("elbow_asymmetry") or 0.0) for x in elb]
            s = max(0.0, 1.0 - avg(asym)); score += s*weights["Elbow Flexion (3 slow reps)"]
            per_step["Elbow Flexion (3 slow reps)"] = {"avg_asymmetry": round(avg(asym),2), "score_0_1": round(s,2), "reps": elb}

        sit = [r.metrics for r in self.records.get("Sit ↔ Stand (3 reps)", [])]
        if sit:
            trunk = [x.get("trunk_lean_avg_deg") or 0.0 for x in sit]
            penalty = min(1.0, (avg(trunk))/45.0)
            s = 1.0 - penalty; score += s*weights["Sit ↔ Stand (3 reps)"]
            per_step["Sit ↔ Stand (3 reps)"] = {"avg_trunk_lean_deg": round(avg(trunk),1), "score_0_1": round(s,2), "reps": sit}

        mch = [r.metrics for r in self.records.get("March in Place (10 steps)", [])]
        if mch:
            seq = "".join([x.get("step","") for x in mch])
            alt = sum(1 for i in range(1,len(seq)) if seq[i]!=seq[i-1])
            s = (alt / max(1,len(seq)-1)); score += s*weights["March in Place (10 steps)"]
            per_step["March in Place (10 steps)"] = {"alternation_score_0_1": round(s,2), "reps": mch}

        score_pct = int(round(max(0.0, min(1.0, score))*100))
        recs = []
        if per_step.get("Arm Raise (3 slow reps)",{}).get("avg_asymmetry",0)>0.3: recs.append("Practice slow symmetrical arm raises; pause at the top.")
        if per_step.get("Sit ↔ Stand (3 reps)",{}).get("avg_trunk_lean_deg",0)>20: recs.append("Keep chest tall while standing; slide feet back first.")
        if not recs: recs=["Great work! Repeat 4–5 days/week and track improvements."]

        return {
            "protocol": "Rehabit Rep-Guide",
            "started_at": self.started_at,
            "overall_score": score_pct,
            "per_exercise": per_step,
            "recommendations": recs,
        }

# Steps & thresholds (unchanged)
=======
# ----------- (Optional) Protocol container (simplified) ----------
@dataclass
class Step:
    name: str
    mode: str
    target_reps: int
    th: Dict[str, float]
    hint: str

@dataclass
class RepRecord:
    t: float
    metrics: Dict[str, Any]

@dataclass
class RepProtocol:
    steps: List[Step]
    active: bool = False
    step_idx: int = 0
    reps_done: int = 0
    phase: str = "idle"
    cur_peak: Dict[str, float] = field(default_factory=dict)
    records: Dict[str, List[RepRecord]] = field(default_factory=dict)
    started_at: float = 0.0
    last_change_t: float = 0.0
    # ... (skip further internals for brevity) ...

    def start(self) -> Dict[str, Any]:
        self.active = True
        self.step_idx = 0
        self.reps_done = 0
        self.phase = "idle"
        self.cur_peak = {}
        self.records = {s.name: [] for s in self.steps}
        self.started_at = time.time()
        self.last_change_t = self.started_at
        return self.state(first_hint=True)

    def state(self, *, first_hint: bool=False, extra_hint: Optional[str]=None) -> Dict[str, Any]:
        s = self.steps[self.step_idx]
        hint = extra_hint or (s.hint if (first_hint or self.phase=="idle") else None)
        return {
            "active": self.active,
            "step_idx": self.step_idx,
            "step_name": s.name,
            "expected_mode": s.mode,
            "reps_done": self.reps_done,
            "target_reps": s.target_reps,
            "phase": self.phase,
            "hint": hint,
        }
    # ... Further details truncated for brevity ...

>>>>>>> 6de1e35d
PROTOCOL_STEPS: List[Step] = [
    Step("Arm Raise (3 slow reps)",     "arms", 3, th={"shoulder_up": 110.0, "shoulder_down": 70.0},  hint="Raise both arms slowly to head height. 3 reps."),
    Step("Elbow Flexion (3 slow reps)", "arms", 3, th={"elbow_bent": 70.0, "elbow_straight": 150.0},   hint="Bend and straighten both elbows. 3 reps."),
    Step("Sit ↔ Stand (3 reps)",        "sit",  3, th={},                                               hint="Stand fully, then sit down. 3 reps."),
    Step("March in Place (10 steps)",   "march",10, th={},                                              hint="Lift knees alternately until we count 10 steps."),
]
protocol = RepProtocol(PROTOCOL_STEPS)

<<<<<<< HEAD
# --------------------- Overlays ---------------------
=======
>>>>>>> 6de1e35d
def _build_overlay_from_kps(kps: dict) -> dict:
    pts, names = [], [
        "left_shoulder","right_shoulder","left_elbow","right_elbow",
        "left_wrist","right_wrist","left_hip","right_hip",
        "left_knee","right_knee","left_ankle","right_ankle","left_heel","right_heel"
    ]
    for n in names:
        if n in kps:
            x,y,_,v = kps[n]
            pts.append({"name": n, "x": float(x), "y": float(y), "v": float(v)})
    lines = [
        ["left_shoulder","left_elbow"],["left_elbow","left_wrist"],
        ["right_shoulder","right_elbow"],["right_elbow","right_wrist"],
        ["left_shoulder","right_shoulder"],
        ["left_shoulder","left_hip"],["right_shoulder","right_hip"],
        ["left_hip","right_hip"],
        ["left_hip","left_knee"],["left_knee","left_ankle"],
        ["right_hip","right_knee"],["right_knee","right_ankle"],
    ]
    return {"kp": pts, "lines": lines}

<<<<<<< HEAD
# --------------------- Routes ---------------------
=======
>>>>>>> 6de1e35d
@app.route("/")
def index():
    return render_template("index.html")

# --------------------- Socket events ---------------------
@socketio.on("start_protocol")
def start_protocol(_):
    emit("protocol_state", protocol.start())

@socketio.on("stop_protocol")
def stop_protocol(_):
    emit("final_report", protocol.stop())

@socketio.on("frame")
def on_frame(data):
    try:
        mode = (data or {}).get("mode", "arms")
        img_b64 = (data or {}).get("img_b64", "")
        if "," in img_b64:
            img_b64 = img_b64.split(",", 1)[1]

        img = base64.b64decode(img_b64)
        frame = cv2.imdecode(np.frombuffer(img, np.uint8), cv2.IMREAD_COLOR)
        if frame is None:
            emit("metrics", MetricsOut.paused("Bad image payload"), json=True); return

<<<<<<< HEAD
        kps = pose_engine.infer(frame)  # dict: {name: (x,y,z,v)}
        if not kps or not valid_keypoints(kps, cfg):
            emit("metrics", MetricsOut.paused("Recenter your body"), json=True); return

        if mode not in trackers:
            emit("metrics", MetricsOut.paused(f"Unknown mode '{mode}'"), json=True); return

        metrics, overlays, cue = trackers[mode].update(kps)
        overlays = {**(overlays or {}), "skeleton": _build_overlay_from_kps(kps)}

        # >>> Pass BOTH metrics and raw keypoints for robust sit/stand <<<
        state = protocol.update(metrics, mode, kps)
        emit("protocol_state", {
            **state,
            "reps_left": max(0, state.get("target_reps",0) - state.get("reps_done",0))
        })

        emit("metrics", MetricsOut.ok(metrics, overlays, cue), json=True)

        if state.get("done"):
            emit("final_report", state)

    except Exception as e:
        traceback.print_exc()
        emit("metrics", MetricsOut.paused(f"{type(e).__name__}: {e}"), json=True)
=======
        kps = pose_engine.infer(frame)
        if not kps or not valid_keypoints(kps, cfg):
            emit("metrics", MetricsOut.paused("Recenter your body"), json=True); return
>>>>>>> 6de1e35d

        if mode not in trackers:
            emit("metrics", MetricsOut.paused(f"Unknown mode '{mode}'"), json=True); return

        metrics, overlays, cue = trackers[mode].update(kps)
        overlays = {**(overlays or {}), "skeleton": _build_overlay_from_kps(kps)}

        # API cue enrichment for feedback
        tip_text = cue
        audio_b64 = ""
        if cue:
            try:
                # Gemini AI text call
                gem_cfg = cfg.get("services", {}).get("gemini", {})
                if gem_cfg:
                    gem_payload = {
                        "model": gem_cfg["model"],
                        "prompt": f"{cue} Asymmetry index: {metrics.get('asymmetry_index', 0):.2f}. Give one corrective tip in simple words."
                    }
                    gem_headers = {"Authorization": f"Bearer {gem_cfg['key']}"}
                    gem_resp = requests.post(gem_cfg["url"], json=gem_payload, headers=gem_headers, timeout=6)
                    tip_text = gem_resp.json().get("choices", [{}])[0].get("text", cue)
                # ElevenLabs TTS
                eleven_cfg = cfg.get("services", {}).get("elevenlabs", {})
                if eleven_cfg and tip_text:
                    tts_payload = {"text": tip_text}
                    tts_headers = {
                        "xi-api-key": eleven_cfg["key"],
                        "Content-Type": "application/json"
                    }
                    tts_resp = requests.post(eleven_cfg["url"], json=tts_payload, headers=tts_headers, timeout=8)
                    if tts_resp.status_code == 200:
                        audio_b64 = base64.b64encode(tts_resp.content).decode()
            except Exception as e:
                print(f"AI/Voice feedback error: {e}")

        emit("metrics", MetricsOut.ok(metrics, overlays, cue=tip_text), json=True)
        if audio_b64:
            socketio.emit("audio_cue", {"audio": audio_b64})

    except Exception as e:
        traceback.print_exc()
        emit("metrics", MetricsOut.paused(f"{type(e).__name__}: {e}"), json=True)

<<<<<<< HEAD
# --------------------- Main ---------------------
=======
@socketio.on("finish_session")
def finish_session(data):
    report = session_store.finish()
    emit("session", report, json=True)

# Optional: protocol events for advanced guidance (if used)
@socketio.on("start_protocol")
def start_protocol(_):
    emit("protocol_state", protocol.start())

@socketio.on("stop_protocol")
def stop_protocol(_):
    emit("final_report", protocol.stop())

@socketio.on("frame_ping")
def frame_ping(_):
    emit("pong", {"ok": True})

>>>>>>> 6de1e35d
if __name__ == "__main__":
    socketio.run(app, host=cfg["server"]["host"], port=cfg["server"]["port"])<|MERGE_RESOLUTION|>--- conflicted
+++ resolved
@@ -1,31 +1,6 @@
-<<<<<<< HEAD
-# app.py
-from __future__ import annotations
-
-import os, base64, time, math, traceback
-from dataclasses import dataclass, field
-from pathlib import Path
-from typing import Any, Dict, List, Optional, Tuple
-import json
-from datetime import datetime
-=======
-from dotenv import load_dotenv
-load_dotenv()
-
-import os, base64, time, math, traceback, requests
-from dataclasses import dataclass, field
-from pathlib import Path
-from typing import Any, Dict, List, Optional, Tuple
->>>>>>> 6de1e35d
-
-import cv2, numpy as np, yaml
 from flask import Flask, render_template
 from flask_socketio import SocketIO, emit
-
-<<<<<<< HEAD
-# ---- local modules you already have ----
-=======
->>>>>>> 6de1e35d
+import base64, numpy as np, cv2, yaml
 from pose_backend.mediapipe_engine import PoseEngine
 from pose_backend.schemas import MetricsOut
 from pose_backend.utils import valid_keypoints
@@ -34,48 +9,10 @@
 from trackers.march import MarchTracker
 from services.session_store import SessionStore
 
-<<<<<<< HEAD
-# --------------------- Config ---------------------
-=======
-# ---------------------- Config ----------------------
->>>>>>> 6de1e35d
-ROOT = Path(__file__).parent.resolve()
-cfg_path = ROOT / "config" / "settings.yaml"
-cfg = yaml.safe_load(open(cfg_path, "r", encoding="utf-8")) if cfg_path.exists() else {}
-cfg.setdefault("model", {}).setdefault("mediapipe", {"detection_conf": 0.5, "tracking_conf": 0.5})
-cfg.setdefault("confidence", {}).setdefault("min_visibility", 0.5)
-cfg.setdefault("metrics", {}).setdefault("asymmetry_warn", 0.25)
-cfg.setdefault("metrics", {}).setdefault("trunk_lean_warn_deg", 30)
-cfg.setdefault("server", {}).setdefault("host", "0.0.0.0")
-cfg["server"]["port"] = int(os.getenv("PORT", cfg["server"].get("port", 8000)))
-
-<<<<<<< HEAD
-# --------------------- Flask/SocketIO ---------------------
-=======
-# ------------ Flask/SocketIO -------------
->>>>>>> 6de1e35d
-app = Flask(
-    __name__,
-    template_folder=str(ROOT / "web" / "templates"),
-    static_folder=str(ROOT / "web" / "static"),
-    static_url_path="/static",
-)
-app.config["SECRET_KEY"] = os.getenv("SECRET_KEY") or os.urandom(24).hex()
+cfg = yaml.safe_load(open("config/settings.yaml"))
+app = Flask(__name__)
 socketio = SocketIO(app, cors_allowed_origins="*")
 
-<<<<<<< HEAD
-# --------------------- Engines/Trackers ---------------------
-=======
-def resolve_env_vars(config_services):
-    for service in config_services.values():
-        for field in ["key", "url"]:
-            if field in service and service[field].isupper():
-                # Looks up variable from .env/environment
-                service[field] = os.getenv(service[field], "")
-resolve_env_vars(cfg["services"])
-
-# ------------ Engines/Trackers -------------
->>>>>>> 6de1e35d
 pose_engine = PoseEngine(cfg)
 trackers = {
     "arms":  ArmsTracker(cfg),
@@ -84,430 +21,6 @@
 }
 session_store = SessionStore(persist_dir=str(ROOT / ".sessions"))
 
-# ===================== REP-BASED Protocol =====================
-
-@dataclass
-class Step:
-    name: str
-    mode: str               # "arms" | "sit" | "march"
-    target_reps: int
-    th: Dict[str, float]    # thresholds per step
-    hint: str
-
-@dataclass
-class RepRecord:
-    t: float
-    metrics: Dict[str, Any]
-
-@dataclass
-class RepProtocol:
-    steps: List[Step]
-    active: bool = False
-    step_idx: int = 0
-    reps_done: int = 0
-    phase: str = "idle"      # "idle" | "up" | "down" | "stand" | "sit" | "done"
-    cur_peak: Dict[str, float] = field(default_factory=dict)
-    records: Dict[str, List[RepRecord]] = field(default_factory=dict)
-    started_at: float = 0.0
-    last_change_t: float = 0.0
-    rep_cooldown_t: float = 0.0
-
-    # smoothing (for Sit↔Stand)
-    ema_Lk: Optional[float] = None
-    ema_Rk: Optional[float] = None
-    ema_nhip: Optional[float] = None  # normalized hip height (0 at shoulders, 1 at ankles)
-
-    # tempo constraints (seconds)
-    min_up_time: float = 0.7
-    min_down_time: float = 0.6
-    rep_cooldown: float = 0.35
-
-    def start(self) -> Dict[str, Any]:
-        self.active = True
-        self.step_idx = 0
-        self.reps_done = 0
-        self.phase = "idle"
-        self.cur_peak = {}
-        self.records = {s.name: [] for s in self.steps}
-        self.started_at = time.time()
-        self.last_change_t = self.started_at
-        self.rep_cooldown_t = 0.0
-        self.ema_Lk = self.ema_Rk = self.ema_nhip = None
-        return self.state(first_hint=True)
-
-    def next_step(self) -> Dict[str, Any]:
-        self.reps_done = 0
-        self.phase = "idle"
-        self.cur_peak = {}
-        self.last_change_t = time.time()
-        self.rep_cooldown_t = 0.0
-        self.ema_Lk = self.ema_Rk = self.ema_nhip = None
-        if self.step_idx < len(self.steps) - 1:
-            self.step_idx += 1
-        return self.state(first_hint=True)
-
-    def stop(self) -> Dict[str, Any]:
-        self.active = False
-        return {"active": False, "done": True, "report": self.report()}
-
-    def finished(self) -> bool:
-        return self.active is False
-
-    def state(self, *, first_hint: bool=False, extra_hint: Optional[str]=None) -> Dict[str, Any]:
-        s = self.steps[self.step_idx]
-        hint = extra_hint or (s.hint if (first_hint or self.phase=="idle") else None)
-        return {
-            "active": self.active,
-            "step_idx": self.step_idx,
-            "step_name": s.name,
-            "expected_mode": s.mode,
-            "reps_done": self.reps_done,
-            "target_reps": s.target_reps,
-            "phase": self.phase,
-            "hint": hint,
-        }
-
-    # ------------ Public update ------------
-    def update(self, metrics: Dict[str, Any], current_mode: str, kps: Dict[str, Tuple[float,float,float,float]]) -> Dict[str, Any]:
-        """Update with latest metrics + raw keypoints.
-        Gating: only count reps if the expected mode is active.
-        """
-        if not self.active:
-            return self.state()
-
-        step = self.steps[self.step_idx]
-        if current_mode != step.mode:
-            return self.state(extra_hint=f"Switching to {step.mode}…")
-
-        now = time.time()
-        in_cd = (now - self.rep_cooldown_t) < self.rep_cooldown
-
-        if step.name.startswith("Arm Raise"):
-            self._rep_arm_raise(step, metrics, now, in_cd)
-        elif step.name.startswith("Elbow Flexion"):
-            self._rep_elbow_flex(step, metrics, now, in_cd)
-        elif step.name.startswith("Sit ↔ Stand"):
-            # NEW: robust, viewpoint-invariant sit/stand using normalized hip height + knee fallback
-            self._rep_sit_stand_robust(step, metrics, kps, now, in_cd)
-        elif step.name.startswith("March"):
-            self._rep_march(step, metrics, now, in_cd)
-
-        # Auto-advance
-        if self.reps_done >= step.target_reps and self.phase != "done":
-            self.phase = "done"
-            return self.state(extra_hint="Great! Moving to the next exercise…")
-
-        if self.phase == "done" and self.reps_done >= step.target_reps:
-            if self.step_idx < len(self.steps) - 1:
-                return self.next_step()
-            else:
-                self.stop()
-                return {"active": False, "done": True, "report": self.report()}
-
-        return self.state()
-
-    # ------------ Helpers ------------
-    @staticmethod
-    def _ok(v):
-        return (v is not None) and (not (isinstance(v, float) and math.isnan(v)))
-
-    def _ema(self, prev: Optional[float], new: float, alpha: float = 0.25) -> float:
-        return new if prev is None else (alpha * new + (1 - alpha) * prev)
-
-    def _enforce_tempo(self, now: float, min_secs: float) -> bool:
-        return (now - self.last_change_t) >= min_secs
-
-    # ------------ Rep logic ------------
-    def _rep_arm_raise(self, step: Step, m: Dict[str, Any], now: float, in_cd: bool):
-        up = step.th["shoulder_up"]; down = step.th["shoulder_down"]
-        L = m.get("L_shoulder_deg"); R = m.get("R_shoulder_deg")
-        if not self._ok(L) or not self._ok(R): return
-
-        self.cur_peak["L_sh_max"] = max(self.cur_peak.get("L_sh_max", 0.0), float(L))
-        self.cur_peak["R_sh_max"] = max(self.cur_peak.get("R_sh_max", 0.0), float(R))
-
-        if (self.phase in ("idle","down")) and (L > up and R > up) and self._enforce_tempo(now, self.min_up_time):
-            self.phase = "up"; self.last_change_t = now
-        elif (self.phase == "up") and (L < down and R < down) and (not in_cd) and self._enforce_tempo(now, self.min_down_time):
-            rec = {
-                "max_L_shoulder_deg": round(self.cur_peak.get("L_sh_max", 0), 1),
-                "max_R_shoulder_deg": round(self.cur_peak.get("R_sh_max", 0), 1),
-                "shoulder_asymmetry": m.get("shoulder_asymmetry"),
-            }
-            self.records[step.name].append(RepRecord(time.time(), rec))
-            self.reps_done += 1
-            self.phase = "down"; self.cur_peak = {}
-            self.rep_cooldown_t = now; self.last_change_t = now
-
-    def _rep_elbow_flex(self, step: Step, m: Dict[str, Any], now: float, in_cd: bool):
-        bent = step.th["elbow_bent"]; straight = step.th["elbow_straight"]
-        L = m.get("L_elbow_deg"); R = m.get("R_elbow_deg")
-        if not self._ok(L) or not self._ok(R): return
-
-<<<<<<< HEAD
-        self.cur_peak["L_elb_min"] = min(self.cur_peak.get("L_elb_min", 180.0), float(L))
-        self.cur_peak["R_elb_min"] = min(self.cur_peak.get("R_elb_min", 180.0), float(R))
-
-        if (self.phase in ("idle","down")) and (L < bent and R < bent) and self._enforce_tempo(now, self.min_up_time):
-            self.phase = "up"; self.last_change_t = now
-        elif (self.phase == "up") and (L > straight and R > straight) and (not in_cd) and self._enforce_tempo(now, self.min_down_time):
-            rec = {
-                "min_L_elbow_deg": round(self.cur_peak.get("L_elb_min", 180), 1),
-                "min_R_elbow_deg": round(self.cur_peak.get("R_elb_min", 180), 1),
-                "elbow_asymmetry": m.get("elbow_asymmetry"),
-            }
-            self.records[step.name].append(RepRecord(time.time(), rec))
-            self.reps_done += 1
-            self.phase = "down"; self.cur_peak = {}
-            self.rep_cooldown_t = now; self.last_change_t = now
-
-    # ---------- NEW robust Sit↔Stand ----------
-    def _rep_sit_stand_robust(
-        self, step: Step, m: Dict[str, Any],
-        kps: Dict[str, Tuple[float,float,float,float]], now: float, in_cd: bool
-    ):
-        """
-        Viewpoint-invariant detection:
-        - Primary signal: normalized hip height nhip = (hip_y - shoulder_y) / (ankle_y - shoulder_y).
-          Standing -> hips higher (nhip smaller, ~0.45–0.62). Sitting -> hips lower (nhip bigger, ~0.74–0.95).
-        - Fallback: knee angles (standing >=168°, sitting <=140°).
-        - Uses EMA smoothing + hysteresis + hold times.
-        Works even if user is side-on or chair is off-center.
-        """
-        def pick(names):
-            pts = []
-            for nm in names:
-                if nm in kps:
-                    x,y,z,v = kps[nm]
-                    if v is None or (isinstance(v,float) and math.isnan(v)) or v < 0.35:
-                        continue
-                    pts.append((x,y))
-            if not pts: return None
-            xs = [p[0] for p in pts]; ys = [p[1] for p in pts]
-            return (sum(xs)/len(xs), sum(ys)/len(ys))
-
-        # Key anchors (use any visible side)
-        sh = pick(["left_shoulder","right_shoulder"])
-        hip = pick(["left_hip","right_hip"])
-        ank = pick(["left_ankle","right_ankle","left_heel","right_heel"])
-        if not (sh and hip and ank):
-            # fallback entirely to knee angles if hips/shoulders/ankles not all visible
-            Lk = m.get("L_knee_deg"); Rk = m.get("R_knee_deg")
-            if not self._ok(Lk) or not self._ok(Rk): return
-            standing = (Lk >= 168 and Rk >= 168)
-            sitting  = (Lk <= 140 and Rk <= 140)
-        else:
-            xS,yS = sh; xH,yH = hip; xA,yA = ank
-            # protect against degenerate division
-            denom = (yA - yS)
-            if abs(denom) < 1e-3: return
-            nhip_raw = (yH - yS) / denom  # normalized 0..1 from shoulders->ankles (image y increases downward)
-            self.ema_nhip = self._ema(self.ema_nhip, float(nhip_raw), alpha=0.25)
-            nhip = self.ema_nhip
-
-            # knee smoothing too (optional)
-            Lk = m.get("L_knee_deg"); Rk = m.get("R_knee_deg")
-            if self._ok(Lk): self.ema_Lk = self._ema(self.ema_Lk, float(Lk))
-            if self._ok(Rk): self.ema_Rk = self._ema(self.ema_Rk, float(Rk))
-            Lk_s = self.ema_Lk if self.ema_Lk is not None else Lk
-            Rk_s = self.ema_Rk if self.ema_Rk is not None else Rk
-
-            # Hysteresis thresholds (tuneable)
-            STAND_MAX = 0.62   # nhip <= this => standing
-            SIT_MIN   = 0.74   # nhip >= this => sitting
-
-            standing_sig = (nhip is not None) and (nhip <= STAND_MAX)
-            sitting_sig  = (nhip is not None) and (nhip >= SIT_MIN)
-
-            # Knee confirmation (if available) to increase robustness
-            knee_stand = (self._ok(Lk_s) and self._ok(Rk_s) and Lk_s >= 165 and Rk_s >= 165)
-            knee_sit   = (self._ok(Lk_s) and self._ok(Rk_s) and Lk_s <= 145 and Rk_s <= 145)
-
-            # Final state using OR with knee confirmation (any one strong signal is enough)
-            standing = bool(standing_sig or knee_stand)
-            sitting  = bool(sitting_sig  or knee_sit)
-
-        # Phase machine: sit -> stand -> sit
-        if self.phase in ("idle","sit","down"):
-            if sitting:
-                self.phase = "sit"
-            if standing and self._enforce_tempo(now, self.min_up_time):
-                self.phase = "stand"; self.last_change_t = now
-
-        elif self.phase == "stand":
-            # require proper return to sit with tempo + cooldown
-            if sitting and (not in_cd) and self._enforce_tempo(now, self.min_down_time):
-                rec = {
-                    "trunk_lean_avg_deg": float(m.get("trunk_lean_deg") or 0.0),
-                    "stood_fully": True
-                }
-                self.records[step.name].append(RepRecord(time.time(), rec))
-                self.reps_done += 1
-                self.phase = "sit"
-                self.rep_cooldown_t = now
-                self.last_change_t = now
-
-    def _rep_march(self, step: Step, m: Dict[str, Any], now: float, in_cd: bool):
-        Lk = m.get("L_knee_deg"); Rk = m.get("R_knee_deg")
-        if not self._ok(Lk) or not self._ok(Rk): return
-        left_up  = (Lk < 140)
-        right_up = (Rk < 140)
-        if (self.phase in ("idle","down")) and (left_up or right_up) and self._enforce_tempo(now, 0.2):
-            self.phase = "up"; self.last_change_t = now
-            self._which_up = "L" if left_up else "R"
-        elif (self.phase == "up") and (not left_up and not right_up) and (not in_cd) and self._enforce_tempo(now, 0.2):
-            self.records[step.name].append(RepRecord(time.time(), {"step": self._which_up}))
-            self.reps_done += 1
-            self.phase = "down"
-            self.rep_cooldown_t = now; self.last_change_t = now
-
-    # ------------ Report ------------
-    def report(self) -> Dict[str, Any]:
-        def avg(arr):
-            arr = [float(x) for x in arr if isinstance(x,(int,float))]
-            return float(sum(arr)/max(1,len(arr)))
-        per_step = {}
-        score = 0.0
-        weights = {
-            "Arm Raise (3 slow reps)": 0.4,
-            "Elbow Flexion (3 slow reps)": 0.2,
-            "Sit ↔ Stand (3 reps)": 0.25,
-            "March in Place (10 steps)": 0.15
-        }
-
-        arm = [r.metrics for r in self.records.get("Arm Raise (3 slow reps)", [])]
-        if arm:
-            asym = [abs(x.get("shoulder_asymmetry") or 0.0) for x in arm]
-            s = max(0.0, 1.0 - avg(asym)); score += s*weights["Arm Raise (3 slow reps)"]
-            per_step["Arm Raise (3 slow reps)"] = {"avg_asymmetry": round(avg(asym),2), "score_0_1": round(s,2), "reps": arm}
-
-        elb = [r.metrics for r in self.records.get("Elbow Flexion (3 slow reps)", [])]
-        if elb:
-            asym = [abs(x.get("elbow_asymmetry") or 0.0) for x in elb]
-            s = max(0.0, 1.0 - avg(asym)); score += s*weights["Elbow Flexion (3 slow reps)"]
-            per_step["Elbow Flexion (3 slow reps)"] = {"avg_asymmetry": round(avg(asym),2), "score_0_1": round(s,2), "reps": elb}
-
-        sit = [r.metrics for r in self.records.get("Sit ↔ Stand (3 reps)", [])]
-        if sit:
-            trunk = [x.get("trunk_lean_avg_deg") or 0.0 for x in sit]
-            penalty = min(1.0, (avg(trunk))/45.0)
-            s = 1.0 - penalty; score += s*weights["Sit ↔ Stand (3 reps)"]
-            per_step["Sit ↔ Stand (3 reps)"] = {"avg_trunk_lean_deg": round(avg(trunk),1), "score_0_1": round(s,2), "reps": sit}
-
-        mch = [r.metrics for r in self.records.get("March in Place (10 steps)", [])]
-        if mch:
-            seq = "".join([x.get("step","") for x in mch])
-            alt = sum(1 for i in range(1,len(seq)) if seq[i]!=seq[i-1])
-            s = (alt / max(1,len(seq)-1)); score += s*weights["March in Place (10 steps)"]
-            per_step["March in Place (10 steps)"] = {"alternation_score_0_1": round(s,2), "reps": mch}
-
-        score_pct = int(round(max(0.0, min(1.0, score))*100))
-        recs = []
-        if per_step.get("Arm Raise (3 slow reps)",{}).get("avg_asymmetry",0)>0.3: recs.append("Practice slow symmetrical arm raises; pause at the top.")
-        if per_step.get("Sit ↔ Stand (3 reps)",{}).get("avg_trunk_lean_deg",0)>20: recs.append("Keep chest tall while standing; slide feet back first.")
-        if not recs: recs=["Great work! Repeat 4–5 days/week and track improvements."]
-
-        return {
-            "protocol": "Rehabit Rep-Guide",
-            "started_at": self.started_at,
-            "overall_score": score_pct,
-            "per_exercise": per_step,
-            "recommendations": recs,
-        }
-
-# Steps & thresholds (unchanged)
-=======
-# ----------- (Optional) Protocol container (simplified) ----------
-@dataclass
-class Step:
-    name: str
-    mode: str
-    target_reps: int
-    th: Dict[str, float]
-    hint: str
-
-@dataclass
-class RepRecord:
-    t: float
-    metrics: Dict[str, Any]
-
-@dataclass
-class RepProtocol:
-    steps: List[Step]
-    active: bool = False
-    step_idx: int = 0
-    reps_done: int = 0
-    phase: str = "idle"
-    cur_peak: Dict[str, float] = field(default_factory=dict)
-    records: Dict[str, List[RepRecord]] = field(default_factory=dict)
-    started_at: float = 0.0
-    last_change_t: float = 0.0
-    # ... (skip further internals for brevity) ...
-
-    def start(self) -> Dict[str, Any]:
-        self.active = True
-        self.step_idx = 0
-        self.reps_done = 0
-        self.phase = "idle"
-        self.cur_peak = {}
-        self.records = {s.name: [] for s in self.steps}
-        self.started_at = time.time()
-        self.last_change_t = self.started_at
-        return self.state(first_hint=True)
-
-    def state(self, *, first_hint: bool=False, extra_hint: Optional[str]=None) -> Dict[str, Any]:
-        s = self.steps[self.step_idx]
-        hint = extra_hint or (s.hint if (first_hint or self.phase=="idle") else None)
-        return {
-            "active": self.active,
-            "step_idx": self.step_idx,
-            "step_name": s.name,
-            "expected_mode": s.mode,
-            "reps_done": self.reps_done,
-            "target_reps": s.target_reps,
-            "phase": self.phase,
-            "hint": hint,
-        }
-    # ... Further details truncated for brevity ...
-
->>>>>>> 6de1e35d
-PROTOCOL_STEPS: List[Step] = [
-    Step("Arm Raise (3 slow reps)",     "arms", 3, th={"shoulder_up": 110.0, "shoulder_down": 70.0},  hint="Raise both arms slowly to head height. 3 reps."),
-    Step("Elbow Flexion (3 slow reps)", "arms", 3, th={"elbow_bent": 70.0, "elbow_straight": 150.0},   hint="Bend and straighten both elbows. 3 reps."),
-    Step("Sit ↔ Stand (3 reps)",        "sit",  3, th={},                                               hint="Stand fully, then sit down. 3 reps."),
-    Step("March in Place (10 steps)",   "march",10, th={},                                              hint="Lift knees alternately until we count 10 steps."),
-]
-protocol = RepProtocol(PROTOCOL_STEPS)
-
-<<<<<<< HEAD
-# --------------------- Overlays ---------------------
-=======
->>>>>>> 6de1e35d
-def _build_overlay_from_kps(kps: dict) -> dict:
-    pts, names = [], [
-        "left_shoulder","right_shoulder","left_elbow","right_elbow",
-        "left_wrist","right_wrist","left_hip","right_hip",
-        "left_knee","right_knee","left_ankle","right_ankle","left_heel","right_heel"
-    ]
-    for n in names:
-        if n in kps:
-            x,y,_,v = kps[n]
-            pts.append({"name": n, "x": float(x), "y": float(y), "v": float(v)})
-    lines = [
-        ["left_shoulder","left_elbow"],["left_elbow","left_wrist"],
-        ["right_shoulder","right_elbow"],["right_elbow","right_wrist"],
-        ["left_shoulder","right_shoulder"],
-        ["left_shoulder","left_hip"],["right_shoulder","right_hip"],
-        ["left_hip","right_hip"],
-        ["left_hip","left_knee"],["left_knee","left_ankle"],
-        ["right_hip","right_knee"],["right_knee","right_ankle"],
-    ]
-    return {"kp": pts, "lines": lines}
-
-<<<<<<< HEAD
-# --------------------- Routes ---------------------
-=======
->>>>>>> 6de1e35d
 @app.route("/")
 def index():
     return render_template("index.html")
@@ -523,113 +36,28 @@
 
 @socketio.on("frame")
 def on_frame(data):
-    try:
-        mode = (data or {}).get("mode", "arms")
-        img_b64 = (data or {}).get("img_b64", "")
-        if "," in img_b64:
-            img_b64 = img_b64.split(",", 1)[1]
+    # data: {"img_b64": "...", "mode": "arms|sit|march"}
+    mode = data.get("mode", "arms")
+    img_b64 = data["img_b64"].split(",")[1]
+    img = base64.b64decode(img_b64)
+    frame = cv2.imdecode(np.frombuffer(img, np.uint8), cv2.IMREAD_COLOR)
 
-        img = base64.b64decode(img_b64)
-        frame = cv2.imdecode(np.frombuffer(img, np.uint8), cv2.IMREAD_COLOR)
-        if frame is None:
-            emit("metrics", MetricsOut.paused("Bad image payload"), json=True); return
+    kps = pose_engine.infer(frame)  # dict: {name: (x,y,z,vis)}
+    if not valid_keypoints(kps, cfg):
+        emit("metrics", MetricsOut.paused("Recenter your body"), json=True)
+        return
 
-<<<<<<< HEAD
-        kps = pose_engine.infer(frame)  # dict: {name: (x,y,z,v)}
-        if not kps or not valid_keypoints(kps, cfg):
-            emit("metrics", MetricsOut.paused("Recenter your body"), json=True); return
+    metrics, overlays, cue = trackers[mode].update(kps)
+    socketio.emit("metrics", MetricsOut.ok(metrics, overlays, cue), json=True)
 
-        if mode not in trackers:
-            emit("metrics", MetricsOut.paused(f"Unknown mode '{mode}'"), json=True); return
+@socketio.on("frame_ping")
+def frame_ping(_):
+    emit("pong", {"ok": True})
 
-        metrics, overlays, cue = trackers[mode].update(kps)
-        overlays = {**(overlays or {}), "skeleton": _build_overlay_from_kps(kps)}
-
-        # >>> Pass BOTH metrics and raw keypoints for robust sit/stand <<<
-        state = protocol.update(metrics, mode, kps)
-        emit("protocol_state", {
-            **state,
-            "reps_left": max(0, state.get("target_reps",0) - state.get("reps_done",0))
-        })
-
-        emit("metrics", MetricsOut.ok(metrics, overlays, cue), json=True)
-
-        if state.get("done"):
-            emit("final_report", state)
-
-    except Exception as e:
-        traceback.print_exc()
-        emit("metrics", MetricsOut.paused(f"{type(e).__name__}: {e}"), json=True)
-=======
-        kps = pose_engine.infer(frame)
-        if not kps or not valid_keypoints(kps, cfg):
-            emit("metrics", MetricsOut.paused("Recenter your body"), json=True); return
->>>>>>> 6de1e35d
-
-        if mode not in trackers:
-            emit("metrics", MetricsOut.paused(f"Unknown mode '{mode}'"), json=True); return
-
-        metrics, overlays, cue = trackers[mode].update(kps)
-        overlays = {**(overlays or {}), "skeleton": _build_overlay_from_kps(kps)}
-
-        # API cue enrichment for feedback
-        tip_text = cue
-        audio_b64 = ""
-        if cue:
-            try:
-                # Gemini AI text call
-                gem_cfg = cfg.get("services", {}).get("gemini", {})
-                if gem_cfg:
-                    gem_payload = {
-                        "model": gem_cfg["model"],
-                        "prompt": f"{cue} Asymmetry index: {metrics.get('asymmetry_index', 0):.2f}. Give one corrective tip in simple words."
-                    }
-                    gem_headers = {"Authorization": f"Bearer {gem_cfg['key']}"}
-                    gem_resp = requests.post(gem_cfg["url"], json=gem_payload, headers=gem_headers, timeout=6)
-                    tip_text = gem_resp.json().get("choices", [{}])[0].get("text", cue)
-                # ElevenLabs TTS
-                eleven_cfg = cfg.get("services", {}).get("elevenlabs", {})
-                if eleven_cfg and tip_text:
-                    tts_payload = {"text": tip_text}
-                    tts_headers = {
-                        "xi-api-key": eleven_cfg["key"],
-                        "Content-Type": "application/json"
-                    }
-                    tts_resp = requests.post(eleven_cfg["url"], json=tts_payload, headers=tts_headers, timeout=8)
-                    if tts_resp.status_code == 200:
-                        audio_b64 = base64.b64encode(tts_resp.content).decode()
-            except Exception as e:
-                print(f"AI/Voice feedback error: {e}")
-
-        emit("metrics", MetricsOut.ok(metrics, overlays, cue=tip_text), json=True)
-        if audio_b64:
-            socketio.emit("audio_cue", {"audio": audio_b64})
-
-    except Exception as e:
-        traceback.print_exc()
-        emit("metrics", MetricsOut.paused(f"{type(e).__name__}: {e}"), json=True)
-
-<<<<<<< HEAD
-# --------------------- Main ---------------------
-=======
 @socketio.on("finish_session")
 def finish_session(data):
     report = session_store.finish()
     emit("session", report, json=True)
 
-# Optional: protocol events for advanced guidance (if used)
-@socketio.on("start_protocol")
-def start_protocol(_):
-    emit("protocol_state", protocol.start())
-
-@socketio.on("stop_protocol")
-def stop_protocol(_):
-    emit("final_report", protocol.stop())
-
-@socketio.on("frame_ping")
-def frame_ping(_):
-    emit("pong", {"ok": True})
-
->>>>>>> 6de1e35d
 if __name__ == "__main__":
     socketio.run(app, host=cfg["server"]["host"], port=cfg["server"]["port"])